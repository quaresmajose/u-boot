--- conflicted
+++ resolved
@@ -178,21 +178,11 @@
 	}
 
 	if (i == retry) {
-<<<<<<< HEAD
-		printf("dwmci_send_cmd: timeout..\n");
-=======
 		printf("%s: Timeout.\n", __func__);
->>>>>>> 2f210639
 		return TIMEOUT;
 	}
 
 	if (mask & DWMCI_INTMSK_RTO) {
-<<<<<<< HEAD
-		printf("dwmci_send_cmd: Response Timeout..\n");
-		return TIMEOUT;
-	} else if (mask & DWMCI_INTMSK_RE) {
-		printf("dwmci_send_cmd: Response Error..\n");
-=======
 		/*
 		 * Timeout here is not necessarily fatal. (e)MMC cards
 		 * will splat here when they receive CMD55 as they do
@@ -205,7 +195,6 @@
 		return TIMEOUT;
 	} else if (mask & DWMCI_INTMSK_RE) {
 		printf("%s: Response Error.\n", __func__);
->>>>>>> 2f210639
 		return -1;
 	}
 
@@ -225,11 +214,7 @@
 		do {
 			mask = dwmci_readl(host, DWMCI_RINTSTS);
 			if (mask & (DWMCI_DATA_ERR | DWMCI_DATA_TOUT)) {
-<<<<<<< HEAD
-				printf("dwmci_send_cmd: DATA ERROR!\n");
-=======
 				printf("%s: DATA ERROR!\n", __func__);
->>>>>>> 2f210639
 				return -1;
 			}
 		} while (!(mask & DWMCI_INTMSK_DTO));
@@ -266,11 +251,7 @@
 	else if (host->bus_hz)
 		sclk = host->bus_hz;
 	else {
-<<<<<<< HEAD
-		printf("dwmci_setup_bus: Didn't get source clock value..\n");
-=======
 		printf("%s: Didn't get source clock value.\n", __func__);
->>>>>>> 2f210639
 		return -EINVAL;
 	}
 
@@ -289,11 +270,7 @@
 	do {
 		status = dwmci_readl(host, DWMCI_CMD);
 		if (timeout-- < 0) {
-<<<<<<< HEAD
-			printf("dwmci_setup_bus: timeout!\n");
-=======
 			printf("%s: Timeout!\n", __func__);
->>>>>>> 2f210639
 			return -ETIMEDOUT;
 		}
 	} while (status & DWMCI_CMD_START);
@@ -308,11 +285,7 @@
 	do {
 		status = dwmci_readl(host, DWMCI_CMD);
 		if (timeout-- < 0) {
-<<<<<<< HEAD
-			printf("dwmci_setup_bus: timeout!\n");
-=======
 			printf("%s: Timeout!\n", __func__);
->>>>>>> 2f210639
 			return -ETIMEDOUT;
 		}
 	} while (status & DWMCI_CMD_START);
